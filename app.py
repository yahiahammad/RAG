--- conflicted
+++ resolved
@@ -1,4 +1,5 @@
 import streamlit as st
+from langchain_community.document_loaders import PyPDFLoader
 from langchain_community.document_loaders import PyPDFLoader
 from langchain.text_splitter import RecursiveCharacterTextSplitter
 from sentence_transformers import SentenceTransformer
@@ -6,6 +7,8 @@
 import faiss
 from openai import OpenAI
 import os # Import os to access environment variables
+import sqlite3
+import tempfile
 import sqlite3
 import tempfile
 
@@ -45,11 +48,15 @@
         messages=[
             {"role": "system", "content": """
             You are a helpful and knowledgeable assistant. When answering questions, use the most relevant information from the provided context. Be concise, avoid speculation, and favor well-supported answers.
+            You are a helpful and knowledgeable assistant. When answering questions, use the most relevant information from the provided context. Be concise, avoid speculation, and favor well-supported answers.
 
             For structured data (like database results), present the information clearly and highlight key findings. When dealing with mixed or contradictory information, acknowledge both sides.
+            For structured data (like database results), present the information clearly and highlight key findings. When dealing with mixed or contradictory information, acknowledge both sides.
 
             If asked about specific data points, summarize the most relevant information. If asked for comparisons or analysis, emphasize the differences and similarities based on the data provided.
-
+            If asked about specific data points, summarize the most relevant information. If asked for comparisons or analysis, emphasize the differences and similarities based on the data provided.
+
+            Only answer questions using the data you have. Do not generate fictional content or hallucinate details not found in the context.
             Only answer questions using the data you have. Do not generate fictional content or hallucinate details not found in the context.
             """},
             {"role": "user", "content": f"""
@@ -73,6 +80,7 @@
 def create_excel_database(uploaded_file):
     """
     Creates a SQLite database from an uploaded Excel file and returns the database connection and schema.
+    Creates a SQLite database from an uploaded Excel file and returns the database connection and schema.
 
     Args:
         uploaded_file: The uploaded file object from Streamlit.
@@ -81,6 +89,8 @@
         A tuple containing:
             - sqlite3.Connection: The SQLite database connection.
             - str: The database schema information.
+            - sqlite3.Connection: The SQLite database connection.
+            - str: The database schema information.
         Returns None if an error occurs.
     """
     try:
@@ -100,20 +110,13 @@
         columns_info = cursor.fetchall()
         
         schema_parts = []
-<<<<<<< HEAD
         schema_parts.append("=== DATABASE SCHEMA ===")
         schema_parts.append("Table: data_table")
         schema_parts.append("\nColumn Information:")
-=======
-        schema_parts.append("Database Schema:")
-        schema_parts.append("Table: data_table")
-        schema_parts.append("Columns:")
->>>>>>> affce5ca
         
         for col_info in columns_info:
             col_name = col_info[1]
             col_type = col_info[2]
-<<<<<<< HEAD
             not_null = "NOT NULL" if col_info[3] else "NULLABLE"
             schema_parts.append(f"  • {col_name}: {col_type} ({not_null})")
         
@@ -148,31 +151,13 @@
                 cursor.execute(f"SELECT DISTINCT {col_name} FROM data_table WHERE {col_name} IS NOT NULL LIMIT 5")
                 unique_values = [str(row[0]) for row in cursor.fetchall()]
                 schema_parts.append(f"    Sample values: {', '.join(unique_values)}")
-=======
-            schema_parts.append(f"  - {col_name} ({col_type})")
-        
-        # Add sample data
-        cursor.execute("SELECT * FROM data_table LIMIT 5")
-        sample_data = cursor.fetchall()
-        
-        schema_parts.append("\nSample Data (first 5 rows):")
-        column_names = [desc[0] for desc in cursor.description]
-        schema_parts.append(f"Columns: {', '.join(column_names)}")
-        
-        for i, row in enumerate(sample_data, 1):
-            schema_parts.append(f"Row {i}: {row}")
->>>>>>> affce5ca
         
         # Add total row count
         cursor.execute("SELECT COUNT(*) FROM data_table")
         total_rows = cursor.fetchone()[0]
-<<<<<<< HEAD
         schema_parts.append(f"\n=== SUMMARY ===")
         schema_parts.append(f"Total rows: {total_rows}")
         schema_parts.append(f"Total columns: {len(column_names)}")
-=======
-        schema_parts.append(f"\nTotal rows in database: {total_rows}")
->>>>>>> affce5ca
         
         schema = "\n".join(schema_parts)
         
@@ -182,7 +167,10 @@
         return None
 
 def prepare_excel_data(conn: sqlite3.Connection, schema: str, query: str, k: int = 2):
-    """
+def prepare_excel_data(conn: sqlite3.Connection, schema: str, query: str, k: int = 2):
+    """
+    Prepares Excel data for RAG by executing SQL queries on the database
+    and using the results with the RAG function.
     Prepares Excel data for RAG by executing SQL queries on the database
     and using the results with the RAG function.
 
@@ -191,26 +179,17 @@
         schema: The database schema information.
         query: The user's natural language query.
         k: Not used for SQL-based approach, kept for compatibility.
+        conn: The SQLite database connection.
+        schema: The database schema information.
+        query: The user's natural language query.
+        k: Not used for SQL-based approach, kept for compatibility.
 
     Returns:
         str: The generated answer from the RAG function based on the SQL query results.
+        str: The generated answer from the RAG function based on the SQL query results.
     """
     try:
-<<<<<<< HEAD
         # Generate SQL query using LLM
-=======
-        # First, let the LLM generate an appropriate SQL query
-        context = f"""
-        You have access to a SQLite database with the following schema:
-        
-        {schema}
-        
-        Based on the user's question, you need to write a SQL query to retrieve relevant data.
-        Only respond with the SQL query, nothing else. Use proper SQL syntax for SQLite.
-        The table name is 'data_table'.
-        """
-
->>>>>>> affce5ca
         client = OpenAI(
             api_key=groq_api_key,
             base_url="https://api.groq.com/openai/v1"
@@ -219,7 +198,6 @@
         sql_response = client.chat.completions.create(
             model="meta-llama/llama-4-scout-17b-16e-instruct",
             messages=[
-<<<<<<< HEAD
                 {"role": "system", "content": """You are an expert SQL developer specializing in SQLite. Your task is to generate precise, efficient SQL queries.
 
 CRITICAL INSTRUCTIONS:
@@ -246,10 +224,6 @@
 User Question: {query}
 
 Generate the SQL query:"""}
-=======
-                {"role": "system", "content": "You are a SQL expert. Generate only the SQL query needed to answer the user's question. Do not include any explanations or markdown formatting."},
-                {"role": "user", "content": f"{context}\n\nUser question: {query}\n\nSQL query:"}
->>>>>>> affce5ca
             ],
             temperature=0.1
         )
@@ -288,6 +262,7 @@
     except Exception as e:
         st.error(f"An error occurred during Excel data preparation: {e}")
         return f"Error executing query: {str(e)}"
+        return f"Error executing query: {str(e)}"
 
 def create_pdf_database(uploaded_file):
     
@@ -358,9 +333,13 @@
         if file_extension == "xlsx":
             # Create the database only once and store it in session state
             if "excel_conn" not in st.session_state or "excel_schema" not in st.session_state or st.session_state.uploaded_excel_name != uploaded_file.name:
+            if "excel_conn" not in st.session_state or "excel_schema" not in st.session_state or st.session_state.uploaded_excel_name != uploaded_file.name:
                 with st.spinner("Creating Excel database..."):
                     result = create_excel_database(uploaded_file)
                 if result is not None:
+                    conn, schema = result
+                    st.session_state.excel_conn = conn
+                    st.session_state.excel_schema = schema
                     conn, schema = result
                     st.session_state.excel_conn = conn
                     st.session_state.excel_schema = schema
@@ -373,15 +352,22 @@
                         del st.session_state.excel_conn
                     if "excel_schema" in st.session_state:
                         del st.session_state.excel_schema
+                    if "excel_conn" in st.session_state:
+                        del st.session_state.excel_conn
+                    if "excel_schema" in st.session_state:
+                        del st.session_state.excel_schema
                     if "uploaded_excel_name" in st.session_state:
                         del st.session_state.uploaded_excel_name
                     st.stop() # Stop execution after showing error
             else:
                 conn = st.session_state.excel_conn
                 schema = st.session_state.excel_schema
+                conn = st.session_state.excel_conn
+                schema = st.session_state.excel_schema
                 st.info("Using existing Excel database.")
 
             with st.spinner("Processing query..."):
+                answer = prepare_excel_data(conn, schema, query, k_value)
                 answer = prepare_excel_data(conn, schema, query, k_value)
             if answer:
                 st.subheader("Answer:")
@@ -437,6 +423,12 @@
             st.session_state.excel_conn.close()
         except:
             pass
+    # Close database connections if they exist
+    if "excel_conn" in st.session_state:
+        try:
+            st.session_state.excel_conn.close()
+        except:
+            pass
     # Clear the session state and rerun the app to reset
     st.session_state.clear()
     st.rerun()